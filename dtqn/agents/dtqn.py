--- conflicted
+++ resolved
@@ -65,17 +65,12 @@
             return np.random.randint(self.num_actions)
         # the policy network gets [1, timestep+1 x obs length] as input and
         # outputs [1, timestep+1 x 4 outputs]
-<<<<<<< HEAD
         if self.context.is_full:
             context_tensor = torch.as_tensor(
                 self.context.obs[1:], dtype=self.obs_tensor_type, device=self.device
             ).unsqueeze(0)
         else:
             context_tensor = torch.as_tensor(
-=======
-        q_values = self.policy_network(
-            torch.as_tensor(
->>>>>>> 1d03c1cd
                 self.context.obs[
                     : min(self.context.max_length, self.context.timestep + 1)
                 ],
@@ -87,7 +82,7 @@
             context_tensor,
             torch.as_tensor(
                 self.bag.bag, dtype=self.obs_tensor_type, device=self.device
-            )
+            ).unsqueeze(0)
             if self.bag_size > 0
             else None,
         )
@@ -131,7 +126,7 @@
                         np.concatenate([self.bag.bag, np.expand_dims(evicted_obs, 0)]),
                         dtype=self.obs_tensor_type,
                         device=self.device,
-                    ),
+                    ).unsqueeze(0),
                 )
 
                 bag_idx = torch.argmin(torch.mean(torch.flatten(torch.cdist(q_values, baseline_q_values, p=1), start_dim=1), 1))
